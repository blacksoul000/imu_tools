--- conflicted
+++ resolved
@@ -1,10 +1,6 @@
 <package>
   <name>imu_filter_madgwick</name>
-<<<<<<< HEAD
   <version>1.1.1</version>
-=======
-  <version>1.0.13</version>
->>>>>>> 244f6530
   <description>  
   Filter which fuses angular velocities, accelerations, and (optionally) magnetic readings from a generic IMU device into an orientation. Based on code by Sebastian Madgwick, http://www.x-io.co.uk/node/8#open_source_ahrs_and_imu_algorithms.
   </description>
