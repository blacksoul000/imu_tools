^^^^^^^^^^^^^^^^^^^^^^^^^^^^^^^^^^^^^^^^^
Changelog for package imu_filter_madgwick
^^^^^^^^^^^^^^^^^^^^^^^^^^^^^^^^^^^^^^^^^

<<<<<<< HEAD
1.1.0 (2016-04-25)
------------------

1.0.11 (2016-04-22)
-------------------
* Jade: Change default: use_magnetic_field_msg = true
* Contributors: Martin Guenther
=======
Forthcoming
-----------
* Add parameter "world_frame": optionally use ENU or NED instead of NWU
  convention (from `#60 <https://github.com/ccny-ros-pkg/imu_tools/issues/60>`_;
  closes `#36 <https://github.com/ccny-ros-pkg/imu_tools/issues/36>`_)
* Add parameter "stateless" for debugging purposes: don't do any stateful
  filtering, but instead publish the orientation directly computed from the
  latest accelerometer (+ optionally magnetometer) readings alone
* Replace the (buggy) Euler-angle-based initialization routine
  (ImuFilterRos::computeRPY) by a correct transformation
  matrix based one (StatelessOrientation::computeOrientation) and make it
  available as a library function
* Refactor madgwickAHRSupdate() (pull out some functions, remove micro
  optimizations to improve readability)
* Add unit tests
* Contributors: Martin Guenther, Michael Stoll
>>>>>>> 4df15a32

1.0.10 (2016-04-22)
-------------------

1.0.9 (2015-10-16)
------------------

1.0.8 (2015-10-07)
------------------

1.0.7 (2015-10-07)
------------------

1.0.6 (2015-10-06)
------------------
* Split ImuFilter class into ImuFilter and ImuFilterRos in order to
  have a C++ API to the Madgwick algorithm
* Properly install header files.
* Contributors: Martin Günther, Michael Stoll

1.0.5 (2015-06-24)
------------------
* Add "~use_magnetic_field_msg" param.
  This allows the user to subscribe to the /imu/mag topic as a
  sensor_msgs/MagneticField rather than a geometry_msgs/Vector3Stamped.
  The default for now is false, which preserves the legacy behaviour via a
  separate subscriber which converts Vector3Stamped to MagneticField and
  republishes.
* Contributors: Mike Purvis, Martin Günther

1.0.4 (2015-05-06)
------------------
* update dynamic reconfigure param descriptions
* only advertise debug topics if they are used
* allow remapping of the whole imu namespace
  with this change, all topics can be remapped at once, like this:
  rosrun imu_filter_madgwick imu_filter_node imu:=my_imu
* Contributors: Martin Günther

1.0.3 (2015-01-29)
------------------
* Add std dev parameter to orientation estimate covariance matrix
* Port imu_filter_madgwick to tf2
* Switch to smart pointer
* Contributors: Paul Bovbel, Martin Günther

1.0.2 (2015-01-27)
------------------
* fix tf publishing (switch parent + child frames)
  The orientation is between a fixed inertial frame (``fixed_frame_``) and
  the frame that the IMU is mounted in (``imu_frame_``). Also,
  ``imu_msg.header.frame`` should be ``imu_frame_``, but the corresponding TF
  goes from ``fixed_frame_`` to ``imu_frame_``. This commit fixes that; for
  the ``reverse_tf`` case, it was already correct.
  Also see http://answers.ros.org/question/50870/what-frame-is-sensor_msgsimuorientation-relative-to/.
  Note that tf publishing should be enabled for debug purposes only, since we can only
  provide the orientation, not the translation.
* Add ~reverse_tf parameter for the robots which does not have IMU on root-link
* Log mag bias on startup to assist with debugging.
* add boost depends to CMakeLists
  All non-catkin things that we expose in our headers should be added to
  the DEPENDS, so that packages which depend on our package will also
  automatically link against it.
* Contributors: Martin Günther, Mike Purvis, Ryohei Ueda

1.0.1 (2014-12-10)
------------------
* add me as maintainer to package.xml
* turn mag_bias into a dynamic reconfigure param
  Also rename mag_bias/x --> mag_bias_x etc., since dynamic reconfigure
  doesn't allow slashes.
* gain and zeta already set via dynamic_reconfigure
  Reading the params explicitly is not necessary. Instead,
  dynamic_reconfigure will read them and set them as soon as we call
  config_server->setCallback().
* reconfigure server: use proper namespace
  Before, the reconfigure server used the private namespace of the nodelet
  *manager* instead of the nodelet, so the params on the parameter server
  and the ones from dynamic_reconfigure were out of sync.
* check for NaNs in magnetometer message
  Some magnetometer drivers (e.g. phidgets_drivers) output NaNs, which
  is a valid way of saying that this measurement is invalid. During
  initialization, we simply wait for the first valid message, assuming
  there will be one soon.
* magnetometer msg check: isnan() -> !isfinite()
  This catches both inf and NaN. Not sure whether sending inf in a Vector3
  message is valid (Nan is), but this doesn't hurt and is just good
  defensive programming.
* Initialize yaw from calibrated magnetometer data
  * Add magnetometer biases (mag_bias/x and mag_bias/y) for hard-iron compensation.
  * Initialize yaw orientation from magnetometer reading.
  * Add imu/rpy/raw and imu/rpy/filtered as debug topics. imu/rpy/raw can be used for computing magnetometer biases. imu/rpy/filtered topic is for user readability only.
* Contributors: Martin Günther, Shokoofeh Pourmehr

1.0.0 (2014-09-03)
------------------
* First public release
* Remove setting imu message frame to fixed/odom
* CMakeLists: remove unnecessary link_directories, LIBRARY_OUTPUT_PATH
* add missing build dependency on generated config
  This removes a racing condition from the build process.
* install nodelet xml file
  Otherwise the nodelet can't be found
* fix implementation of invSqrt()
  The old invSqrt() implementation causes the estimate to diverge under
  constant input. The problem was the line `long i = (long)&y;`, where 64
  bits are read from a 32 bit number. Thanks to @tomas-c for spotting this
  and pointing out the solution.
* catkinization of imu_tools metapackage
* fix typo: zeta -> ``zeta_``
* fix initialization of initial rotation
* gyro drift correction function added in MARG implementation
* set "zeta" as a parameter for dynamic reconfigure in the .cfg file
* add new test bag: phidgets_imu_upside_down
* add parameter publish_tf
  When the imu is used together with other packages, such as
  robot_pose_ekf, publishing the transform often interferes with those
  packages. This parameter allows to disable tf publishing.
* add some sample imu data
* more informative constant_dt message. Reverts to 0.0 on illegal param value
* imu_filter_madgwick manifest now correctly lists the package as GPL license.
* orientation is initialized from acceleration vector on first message received
* added dynamic reconfigure for gain parameter. Added better messages about constant_dt param at startup
* the tf published is now timestamped as the imu msg, and not as now(). Also added constant dt option for the imu+mag callback
* fix the transform publish -- from the fixed frame to the frame of the imu
* add a tf broadcaster with the orientation
* as per PaulKemppi: added option to set constant dt
* walchko: Needed to add namespace: std::isnan() and needed to add rosbuild_link_boost(imu_filter signals) to CMakeLists.txt
* added sebastian's name and link to the manifest
* renamed imu_filter to imu_filter_madgwick
* Contributors: Ivan Dryanovski, Martin Günther, Mike Purvis, Sameer Parekh, TUG-DESTOP, Francisco Vina, Michael Görner, Paul Kemppi, Tomas Cerskus, Kevin Walchko<|MERGE_RESOLUTION|>--- conflicted
+++ resolved
@@ -2,15 +2,6 @@
 Changelog for package imu_filter_madgwick
 ^^^^^^^^^^^^^^^^^^^^^^^^^^^^^^^^^^^^^^^^^
 
-<<<<<<< HEAD
-1.1.0 (2016-04-25)
-------------------
-
-1.0.11 (2016-04-22)
--------------------
-* Jade: Change default: use_magnetic_field_msg = true
-* Contributors: Martin Guenther
-=======
 Forthcoming
 -----------
 * Add parameter "world_frame": optionally use ENU or NED instead of NWU
@@ -27,7 +18,14 @@
   optimizations to improve readability)
 * Add unit tests
 * Contributors: Martin Guenther, Michael Stoll
->>>>>>> 4df15a32
+
+1.1.0 (2016-04-25)
+------------------
+
+1.0.11 (2016-04-22)
+-------------------
+* Jade: Change default: use_magnetic_field_msg = true
+* Contributors: Martin Guenther
 
 1.0.10 (2016-04-22)
 -------------------
