--- conflicted
+++ resolved
@@ -2,18 +2,13 @@
 Changelog for package imu_filter_madgwick
 ^^^^^^^^^^^^^^^^^^^^^^^^^^^^^^^^^^^^^^^^^
 
-<<<<<<< HEAD
-1.1.1 (2016-09-07)
-------------------
-=======
-1.0.13 (2016-09-07)
--------------------
+Forthcoming
+-----------
 * Add missing dependency on tf2_geometry_msgs
 * Contributors: Martin Guenther
 
-1.0.12 (2016-09-07)
--------------------
->>>>>>> 244f6530
+1.1.1 (2016-09-07)
+------------------
 * Add parameter "world_frame": optionally use ENU or NED instead of NWU
   convention (from `#60 <https://github.com/ccny-ros-pkg/imu_tools/issues/60>`_;
   closes `#36 <https://github.com/ccny-ros-pkg/imu_tools/issues/36>`_)
